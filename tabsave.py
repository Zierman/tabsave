#!/usr/bin/env python3
from __future__ import annotations
import argparse
import shutil
import sys
from functools import total_ordering
from pathlib import Path
from shutil import copy2
from typing import Optional, Union, Callable, overload
import yaml

MAX_FILENAME_LENGTH = 30

<<<<<<< HEAD

def _can_expand_to_match(abr: str, target: str) -> bool:
    """Returns True if abr is an abbreviation of the target or is equal to the target"""
=======
def _can_expand_to_match(abr: str, target: str):
>>>>>>> 4f82779a
    can_expand_to_match = False
    if len(abr) <= len(target):
        can_expand_to_match = True
        for a, t in zip(abr, target):
            if a != t:
                can_expand_to_match = False
    return can_expand_to_match


def _yn_input(prompt: str, repeat_prompt=None, allow_none=False) -> Optional[str]:
    """ Asks a yes or no question and returns 'y' if the user answered yes, or 'n' if the user entered no."""
    answer = input(prompt).strip().lower()
    if _can_expand_to_match(answer, 'yes'):
        return 'y'

    if _can_expand_to_match(answer, 'no'):
        return 'n'

    if allow_none:
        return None
    else:
        if repeat_prompt is None:
            repeat_prompt = prompt
        return _yn_input(repeat_prompt, repeat_prompt, allow_none)


def _mkdir_if_needed(path: Path) -> None:
    """ Makes a directory if needed

    Args:
        path: the path to the directory

    Returns: None

    Raises: NotADirectoryError if the path is not for a directory.

    """
    if not path.exists():
        path.mkdir(parents=True, exist_ok=True)
    elif not path.is_dir():
        raise NotADirectoryError(f'{path} is not a directory.')


def _can_parse_to_int(s: str):
    """Checks if the string can be parsed to an int."""
    try:
        int(s)
        return True
    except (ValueError, TypeError):
        return False


class SingletonError(RuntimeError):
    """An Error to be thrown if trying to create a second instance of a singleton class."""
    def __init__(self, cls, instance, *args):
        """ Initializes the error.

        Args:
            cls: The class of the singleton.
            instance: The instance of the singleton that may be accessed in an except block.
            *args: any other arguments that will be passed to the super's __init__ method.
        """
        self.singleton_class = cls
        self.singleton_instance = instance
        if args:
            super().__init__(args)
        else:
            super().__init__(f"{cls} already has an instance.")


class Config:
    """A singleton class that allows configuration information to be saved to and loaded from file."""
    _instance = None

    config_path = Path.home() / '.tabsave' / 'tabsave_config.yml'

    @classmethod
    def _test_setup(cls, config_path: Path):
        cls.config_path = config_path
        cls._instance = None

    @classmethod
    def instance(cls) -> Config:
        """Gets the instance of the class or creates one if needed."""
        if Config._instance is None:
            Config._instance = Config()
        return Config._instance

    def __init__(self):

        # enforce singleton behaviour
        if Config._instance:
            raise SingletonError(Config, Config._instance)
<<<<<<< HEAD

        # make the config directory if needed
        config_dir = Path.home() / '.tabsave'
        _mkdir_if_needed(config_dir)

        # create the config file if needed
        config_path = config_dir / 'tabsave_config.yml'
=======
        config_dir = self.config_path.parent
        if not config_dir.exists():
            config_dir.mkdir(parents=True)
        config_path = self.config_path
>>>>>>> 4f82779a
        if not config_path.exists():
            with open(config_path, 'w') as cfg_file:
                path = None
                while path is None:
                    path = input('We need to know the absolute path to hey Are Billions save directory.\nPath: ')
                    if not Path(path).is_dir():
                        print('That was not a directory... try again.')
                        path = None
                cfg_file.write(f'save_dir: {path}\n')

        # read the config file and store the information.
        with open(config_path, 'r') as cfg_file:
            cfg = yaml.safe_load(cfg_file)
        self.save_dir = Path(cfg['save_dir'])


<<<<<<< HEAD
def get_save_dir() -> Path:
    """Gets the path to the save directory."""
=======
def get_save_dir(*args) -> Path:
>>>>>>> 4f82779a
    d = Config.instance().save_dir
    if not d.is_dir():
        raise NotADirectoryError(f'{d} is not a directory.')
    return d


def get_backup_root_dir() -> Path:
    """Gets the path to the shallowest backup directory."""
    d = Config.instance().save_dir / 'backups'
    if not d.exists():
        d.mkdir(parents=True)
    elif not d.is_dir():
        raise NotADirectoryError(f'{d} is not a directory.')
    return d


class InvalidBackupDirectoryNameError(ValueError):
    """An error to be raised if the backup directory name is invalid."""
    ...


@total_ordering
class Backup:
    """A class that represents an individual backup object."""
    _yaml_extractables = ['message']
    metadata_filename = 'metadata.yml'

    def _set_backup_number_from_dir(self):
        """Extracts the backup number from the directory name."""

        # find index of first non-decimal character in directory name (to be used in extracting backup number)
        i = 0
        for ch in self.dir.name:
            if ch.isdecimal():
                i += 1

        # Sets the number to the integer extracted from the start of the name
        self.number = int(self.dir.name[:i])

    @property
    def yaml_path(self) -> Path:
        """The path to the backup's yaml metadata file."""
        return self.dir / Backup.metadata_filename

    def _set_attributes_from_yaml(self) -> None:
        """Extracts the attributes from file if the file exists, else leaves default values as is."""
        if self.yaml_path.is_file():
            with open(self.yaml_path, 'r') as file:
                results = yaml.safe_load(file)

            for yaml_extractable in Backup._yaml_extractables:
                try:
                    setattr(self, yaml_extractable, results[yaml_extractable])
                except KeyError:
                    ...  # the item is not in the yaml file... just leave it as None

    def __init__(self, backup_dir: Path, message: str = None):
        self.dir = backup_dir
        self.message = message
        try:
            self._set_backup_number_from_dir()
        except ValueError as e:
            msg = f'Backup directories must start with a number. Could not extract backup number from "{backup_dir}".'
            raise InvalidBackupDirectoryNameError(msg) from e

        # create the backup directory if needed
        if not self.dir.exists():
            self.dir.mkdir(parents=True)

        # create or update yaml file within backup directory
        to_save = {yaml_extractable: getattr(self, yaml_extractable)
                   for yaml_extractable in Backup._yaml_extractables
                   if getattr(self, yaml_extractable) is not None}
        if to_save:
            with open(self.yaml_path, 'w') as file:
                yaml.safe_dump(to_save, file)

    @classmethod
    def load(cls, backup_dir: Path) -> Backup:
        """Loads the backup object from filesystem."""
        backup = Backup(backup_dir)
        backup._set_attributes_from_yaml()
        return backup

    def __eq__(self, other):
        if isinstance(other, Backup):
            return self.number.__eq__(other.number)
        else:
            raise TypeError(f'{type(self)} cannot be compared to {type(other)}')

    def __lt__(self, other):
        if isinstance(other, Backup):
            return self.number.__lt__(other.number)
        else:
            raise TypeError(f'{type(self)} cannot be compared to {type(other)}')


class GameSave:
    save_dir = get_save_dir

    def __init__(self, name: str):

        if not name or not isinstance(name, str):
            raise ValueError(f'name must be a non-empty string')
        if not GameSave.save_dir().is_dir():
            raise NotADirectoryError(f'{self.save_dir()} is not a directory.')

        self.backup_base_dir: Path = get_backup_root_dir() / name
        _mkdir_if_needed(self.backup_base_dir)
        self.name: str = name

        endings = ['.zxcheck', '.zxsav', '_Backup.zxcheck', '_Backup.zxsav']
        self.base_filenames = [f'{name}{e}' for e in endings]
        self.backups = list(Backup.load(d) for d in self.backup_base_dir.iterdir())

    def _copy_all(self, source: Union[Path, Backup], destination: Union[Path, Backup]):

        source_dir = source if isinstance(source, Path) else source.dir
        destination_dir = destination if isinstance(destination, Path) else destination.dir

        _mkdir_if_needed(destination_dir)

        transfer_params_list = []
        for filename in self.base_filenames:
            source_path = source_dir / filename
            destination = destination_dir / filename
            if not source_path.is_file():
                if '_Backup.zx' in source_path.name:
                    continue  # without adding to params list
                raise FileNotFoundError(f'Could not copy {source_path} to {destination} '
                                        f'because the source is not a file.')
            transfer_params_list.append((source_path, destination))
        for source, destination in transfer_params_list:
            copy2(source, destination, follow_symlinks=True)

    def _get_max_backup_dir_int(self, *, default=None):
        if self.backups:
            return max((b.number for b in self.backups))
        else:  # there are no backups
            return default

    def backup(self, n: Optional[int] = None, message: Optional[str] = None):
        if n is None:  # check for next integer starting with 1 if none found
            n = self._get_max_backup_dir_int(default=0) + 1
        if message:
            processed_msg = str(ch if ch.isalnum or ch == ' ' else '_' for ch in message)
            processed_msg = processed_msg.strip()
            dir_name = f'{n}' if MAX_FILENAME_LENGTH < len(f'{n} - {processed_msg}') else f'{n} - {processed_msg}'
            backup = Backup(self.backup_base_dir / f'{dir_name}', message)
        else:
            backup = Backup(self.backup_base_dir / f'{n}')
        self._copy_all(self.save_dir(), backup)

    def restore(self, n: Optional[int] = None):
        if n is None:  # check for next integer starting with 1 if none found
            n = self._get_max_backup_dir_int(default=None)
            if n is None:
                raise NotADirectoryError(f'No backup directories found.')
        if n != 0:
            # create a temporary backup of the active save files in case this is used on accident. The temp index is 0.
            self._copy_all(self.save_dir(), self.backup_base_dir / '0')

        # restore the backup.
        self._copy_all(self.backup_base_dir / f'{n}', self.save_dir())

    def get_list(self,
                 verbose: Optional[bool] = None,
                 *,
                 include_path: bool = False,
                 include_message: bool = False) -> str:
        backups = [Backup.load(backup_dir)
                   for backup_dir
                   in self.backup_base_dir.iterdir()
                   if backup_dir.is_dir() and _can_parse_to_int(backup_dir.name)]

        lines = []

        if not backups:
            if verbose:
                lines.append(f'{self.name} has no backups.')
            return '\n'.join(lines)

        class _Field:
            def __init__(self, name: str, label: str, get_value_callable: Callable[[Backup], str], included):
                self.name = name
                self._label = label
                self._get_value_callable = get_value_callable
                self.max_column_width = max((len(label), *(len(get_value_callable(b)) for b
                                                           in backups if get_value_callable(b) is not None)))

                self.included = included

            def get_label(self, *, centered=False):
                if centered:
                    return self._label.center(self.max_column_width)
                else:
                    return f'{self._label:{self.max_column_width}}'

            def _get_value(self, b: Backup):
                val_str = self._get_value_callable(b)
                if val_str is not None:
                    return f'{val_str:{self.max_column_width}}'
                else:
                    return None

            def get_value(self, b: Backup):
                s = self._get_value(b)
                return s if s is not None else '-------'.center(self.max_column_width)

        fields = (_Field('number', 'Number', lambda b: f'{b.number}', True),
                  _Field('path', 'Path_to_Directory', lambda b: f'"{b.dir}"', include_path),
                  _Field('message', 'Message', lambda b: f'{b.message}' if b.message is not None else None,
                         include_message))
        fields = tuple(field for field in fields if field.included)

        # print the column labels.
        lines.append('    '.join(f.get_label(centered=True) for f in fields))

        # print divider
        lines.append('-' * len(lines[0]))

        # print each row
        for b in sorted(backups):
            lines.append('    '.join(f.get_value(b) for f in fields))
        return '\n'.join(lines)

    @overload
    def list(self,
             verbose: Optional[bool] = None,
             *,
             include_path: bool = False,
             include_message: bool = False) -> None:
        ...

    def list(self, *args, **kwargs) -> None:
        print(self.get_list(*args, **kwargs))

    def delete(self, require_confirmation=True):
        if require_confirmation:
            a = _yn_input(f'Are you certain that you want to delete all backups for the '
                          f'They are Billions save {self.name!r}? (yes/no):')
        else:
            a = 'y'

        if a == 'y':
            shutil.rmtree(self.backup_base_dir)


def list_all(verbose: Optional[bool] = None,
             *,
             include_path: bool = False,
             include_message: bool = False,
             padding: Optional[int] = None):
    if padding is None:
        padding = 2
    elif padding < 0:
        raise ValueError('padding must be non-negative')
    else:
        padding = int(padding)
    pad = ' ' * padding

    saves = (GameSave(directory.name) for directory in get_backup_root_dir().iterdir())
    sections = []
    max_width = 0

    # get lines for each section
    for save in saves:
        sections.append([f'{save.name} has {len(save.backups)} backups'])
        if verbose:
            lines = sections[-1]
            listing = save.get_list(verbose=verbose, include_path=include_path, include_message=include_message)
            if isinstance(listing, str):
                lines.extend(listing.split('\n'))
            else:
                lines.extend(listing)

    # get max width
    for section in sections:
        for line in section:
            if len(line) > max_width:
                max_width = len(line)
    max_width += padding * 2

    # print
    if verbose:
        print(f'*{"*" * max_width}*')
        for section in sections:
            print(f"*{' ' * max_width}*")
            top_line = section[0]
            other_lines = section[1:]
            print(f"*{top_line:^{max_width}}*")
            print(f"*{'.' * max_width}*")
            print(f"*{' ' * max_width}*")
            for line in other_lines:
                line = f'{pad}{line}'
                print(f"*{line:<{max_width}}*")

            print(f"*{' ' * max_width}*")
            print(f"*{'*' * max_width}*")
    else:
        for section in sections:
            print(section[0])


def delete_all():
    raise NotImplementedError  # FIXME


def main(args=None) -> int:
    # if no args where provided, show help message
    if not args:
        return main(['-h'])

    # set up and parse arguments
    p = argparse.ArgumentParser(description='This tool allows a user to backup or restore a save from the game '
                                            'They Are Billions.')
    p.save_choice_group = p.add_mutually_exclusive_group()
    p.normal_group = p.save_choice_group.add_argument_group()

    if not any(no_name_arg in args for no_name_arg in ('-L', '--list-all', '--delete-all')):
        p.normal_group.add_argument('name', help='The name of the save')

    p.mode_group = p.normal_group.add_mutually_exclusive_group()
    p.output_group = p.add_mutually_exclusive_group()

    p.mode_group.add_argument('-b', '--backup',
                              action='store_true',
                              help='Backup active file. [DEFAULT_MODE]')

    p.mode_group.add_argument('-r', '--restore',
                              action='store_true',
                              help='Restore backup fail.')

    p.mode_group.add_argument('-l', '--list',
                              action='store_true',
                              help='Lists all backups for particular save.')

    p.save_choice_group.add_argument('-L', '--list-all',
                                     action='store_true',
                                     help='Lists all backups for all saves.')

    p.mode_group.add_argument('--delete',
                              action='store_true',
                              help='Deletes all backups for the save.')

    p.save_choice_group.add_argument('--delete-all',
                                     action='store_true',
                                     help='Deletes all backups for all saves.')

    p.add_argument('-n',
                   type=int,
                   help='The index to use. Will save to new index or restore greatest index if not specified.')

    p.add_argument('-p', '--path',
                   action='store_true',
                   help='Used to include path in listings.')

    p.add_argument('-y', '--auto-confirm',
                   action='store_true',
                   help='When used all confirmation dialogs will be auto completed.')

    if any(help_arg in args for help_arg in ('-h', '--help')):
        p.add_argument('-m', '--message',
                       help='Includes message in list or declair a message when creating a backup.')
    elif any(list_arg in args for list_arg in ('-L', '--list-all', '-l', '--list')):
        p.add_argument('-m', '--message',
                       action='store_true',
                       help='Includes message in list.')
    else:
        p.add_argument('-m', '--message',
                       help='Used to provide a message.')

    p.output_group.add_argument('-v', '--verbose',
                                action='store_true',
                                help='Outputs more information.')

    args = p.parse_args(args)

    # extract args
    n = args.n
    auto_confirm = args.auto_confirm

    if args.delete_all:
        delete_all()
    elif args.list_all:
        list_all(verbose=args.verbose,
                 include_path=args.path,
                 include_message=args.message)
    else:
        game_save = GameSave(args.name)

        # run the program according to the specified mode.
        if args.list:
            game_save.list(verbose=args.verbose,
                           include_path=args.path,
                           include_message=args.message)
        elif args.restore:
            game_save.restore(n)
        elif args.delete:
            game_save.delete(require_confirmation=not auto_confirm)
        else:
            game_save.backup(n, args.message)
    return 0


if __name__ == '__main__':
    main(sys.argv[1:])
<|MERGE_RESOLUTION|>--- conflicted
+++ resolved
@@ -1,556 +1,541 @@
-#!/usr/bin/env python3
-from __future__ import annotations
-import argparse
-import shutil
-import sys
-from functools import total_ordering
-from pathlib import Path
-from shutil import copy2
-from typing import Optional, Union, Callable, overload
-import yaml
-
-MAX_FILENAME_LENGTH = 30
-
-<<<<<<< HEAD
-
-def _can_expand_to_match(abr: str, target: str) -> bool:
-    """Returns True if abr is an abbreviation of the target or is equal to the target"""
-=======
-def _can_expand_to_match(abr: str, target: str):
->>>>>>> 4f82779a
-    can_expand_to_match = False
-    if len(abr) <= len(target):
-        can_expand_to_match = True
-        for a, t in zip(abr, target):
-            if a != t:
-                can_expand_to_match = False
-    return can_expand_to_match
-
-
-def _yn_input(prompt: str, repeat_prompt=None, allow_none=False) -> Optional[str]:
-    """ Asks a yes or no question and returns 'y' if the user answered yes, or 'n' if the user entered no."""
-    answer = input(prompt).strip().lower()
-    if _can_expand_to_match(answer, 'yes'):
-        return 'y'
-
-    if _can_expand_to_match(answer, 'no'):
-        return 'n'
-
-    if allow_none:
-        return None
-    else:
-        if repeat_prompt is None:
-            repeat_prompt = prompt
-        return _yn_input(repeat_prompt, repeat_prompt, allow_none)
-
-
-def _mkdir_if_needed(path: Path) -> None:
-    """ Makes a directory if needed
-
-    Args:
-        path: the path to the directory
-
-    Returns: None
-
-    Raises: NotADirectoryError if the path is not for a directory.
-
-    """
-    if not path.exists():
-        path.mkdir(parents=True, exist_ok=True)
-    elif not path.is_dir():
-        raise NotADirectoryError(f'{path} is not a directory.')
-
-
-def _can_parse_to_int(s: str):
-    """Checks if the string can be parsed to an int."""
-    try:
-        int(s)
-        return True
-    except (ValueError, TypeError):
-        return False
-
-
-class SingletonError(RuntimeError):
-    """An Error to be thrown if trying to create a second instance of a singleton class."""
-    def __init__(self, cls, instance, *args):
-        """ Initializes the error.
-
-        Args:
-            cls: The class of the singleton.
-            instance: The instance of the singleton that may be accessed in an except block.
-            *args: any other arguments that will be passed to the super's __init__ method.
-        """
-        self.singleton_class = cls
-        self.singleton_instance = instance
-        if args:
-            super().__init__(args)
-        else:
-            super().__init__(f"{cls} already has an instance.")
-
-
-class Config:
-    """A singleton class that allows configuration information to be saved to and loaded from file."""
-    _instance = None
-
-    config_path = Path.home() / '.tabsave' / 'tabsave_config.yml'
-
-    @classmethod
-    def _test_setup(cls, config_path: Path):
-        cls.config_path = config_path
-        cls._instance = None
-
-    @classmethod
-    def instance(cls) -> Config:
-        """Gets the instance of the class or creates one if needed."""
-        if Config._instance is None:
-            Config._instance = Config()
-        return Config._instance
-
-    def __init__(self):
-
-        # enforce singleton behaviour
-        if Config._instance:
-            raise SingletonError(Config, Config._instance)
-<<<<<<< HEAD
-
-        # make the config directory if needed
-        config_dir = Path.home() / '.tabsave'
-        _mkdir_if_needed(config_dir)
-
-        # create the config file if needed
-        config_path = config_dir / 'tabsave_config.yml'
-=======
-        config_dir = self.config_path.parent
-        if not config_dir.exists():
-            config_dir.mkdir(parents=True)
-        config_path = self.config_path
->>>>>>> 4f82779a
-        if not config_path.exists():
-            with open(config_path, 'w') as cfg_file:
-                path = None
-                while path is None:
-                    path = input('We need to know the absolute path to hey Are Billions save directory.\nPath: ')
-                    if not Path(path).is_dir():
-                        print('That was not a directory... try again.')
-                        path = None
-                cfg_file.write(f'save_dir: {path}\n')
-
-        # read the config file and store the information.
-        with open(config_path, 'r') as cfg_file:
-            cfg = yaml.safe_load(cfg_file)
-        self.save_dir = Path(cfg['save_dir'])
-
-
-<<<<<<< HEAD
-def get_save_dir() -> Path:
-    """Gets the path to the save directory."""
-=======
-def get_save_dir(*args) -> Path:
->>>>>>> 4f82779a
-    d = Config.instance().save_dir
-    if not d.is_dir():
-        raise NotADirectoryError(f'{d} is not a directory.')
-    return d
-
-
-def get_backup_root_dir() -> Path:
-    """Gets the path to the shallowest backup directory."""
-    d = Config.instance().save_dir / 'backups'
-    if not d.exists():
-        d.mkdir(parents=True)
-    elif not d.is_dir():
-        raise NotADirectoryError(f'{d} is not a directory.')
-    return d
-
-
-class InvalidBackupDirectoryNameError(ValueError):
-    """An error to be raised if the backup directory name is invalid."""
-    ...
-
-
-@total_ordering
-class Backup:
-    """A class that represents an individual backup object."""
-    _yaml_extractables = ['message']
-    metadata_filename = 'metadata.yml'
-
-    def _set_backup_number_from_dir(self):
-        """Extracts the backup number from the directory name."""
-
-        # find index of first non-decimal character in directory name (to be used in extracting backup number)
-        i = 0
-        for ch in self.dir.name:
-            if ch.isdecimal():
-                i += 1
-
-        # Sets the number to the integer extracted from the start of the name
-        self.number = int(self.dir.name[:i])
-
-    @property
-    def yaml_path(self) -> Path:
-        """The path to the backup's yaml metadata file."""
-        return self.dir / Backup.metadata_filename
-
-    def _set_attributes_from_yaml(self) -> None:
-        """Extracts the attributes from file if the file exists, else leaves default values as is."""
-        if self.yaml_path.is_file():
-            with open(self.yaml_path, 'r') as file:
-                results = yaml.safe_load(file)
-
-            for yaml_extractable in Backup._yaml_extractables:
-                try:
-                    setattr(self, yaml_extractable, results[yaml_extractable])
-                except KeyError:
-                    ...  # the item is not in the yaml file... just leave it as None
-
-    def __init__(self, backup_dir: Path, message: str = None):
-        self.dir = backup_dir
-        self.message = message
-        try:
-            self._set_backup_number_from_dir()
-        except ValueError as e:
-            msg = f'Backup directories must start with a number. Could not extract backup number from "{backup_dir}".'
-            raise InvalidBackupDirectoryNameError(msg) from e
-
-        # create the backup directory if needed
-        if not self.dir.exists():
-            self.dir.mkdir(parents=True)
-
-        # create or update yaml file within backup directory
-        to_save = {yaml_extractable: getattr(self, yaml_extractable)
-                   for yaml_extractable in Backup._yaml_extractables
-                   if getattr(self, yaml_extractable) is not None}
-        if to_save:
-            with open(self.yaml_path, 'w') as file:
-                yaml.safe_dump(to_save, file)
-
-    @classmethod
-    def load(cls, backup_dir: Path) -> Backup:
-        """Loads the backup object from filesystem."""
-        backup = Backup(backup_dir)
-        backup._set_attributes_from_yaml()
-        return backup
-
-    def __eq__(self, other):
-        if isinstance(other, Backup):
-            return self.number.__eq__(other.number)
-        else:
-            raise TypeError(f'{type(self)} cannot be compared to {type(other)}')
-
-    def __lt__(self, other):
-        if isinstance(other, Backup):
-            return self.number.__lt__(other.number)
-        else:
-            raise TypeError(f'{type(self)} cannot be compared to {type(other)}')
-
-
-class GameSave:
-    save_dir = get_save_dir
-
-    def __init__(self, name: str):
-
-        if not name or not isinstance(name, str):
-            raise ValueError(f'name must be a non-empty string')
-        if not GameSave.save_dir().is_dir():
-            raise NotADirectoryError(f'{self.save_dir()} is not a directory.')
-
-        self.backup_base_dir: Path = get_backup_root_dir() / name
-        _mkdir_if_needed(self.backup_base_dir)
-        self.name: str = name
-
-        endings = ['.zxcheck', '.zxsav', '_Backup.zxcheck', '_Backup.zxsav']
-        self.base_filenames = [f'{name}{e}' for e in endings]
-        self.backups = list(Backup.load(d) for d in self.backup_base_dir.iterdir())
-
-    def _copy_all(self, source: Union[Path, Backup], destination: Union[Path, Backup]):
-
-        source_dir = source if isinstance(source, Path) else source.dir
-        destination_dir = destination if isinstance(destination, Path) else destination.dir
-
-        _mkdir_if_needed(destination_dir)
-
-        transfer_params_list = []
-        for filename in self.base_filenames:
-            source_path = source_dir / filename
-            destination = destination_dir / filename
-            if not source_path.is_file():
-                if '_Backup.zx' in source_path.name:
-                    continue  # without adding to params list
-                raise FileNotFoundError(f'Could not copy {source_path} to {destination} '
-                                        f'because the source is not a file.')
-            transfer_params_list.append((source_path, destination))
-        for source, destination in transfer_params_list:
-            copy2(source, destination, follow_symlinks=True)
-
-    def _get_max_backup_dir_int(self, *, default=None):
-        if self.backups:
-            return max((b.number for b in self.backups))
-        else:  # there are no backups
-            return default
-
-    def backup(self, n: Optional[int] = None, message: Optional[str] = None):
-        if n is None:  # check for next integer starting with 1 if none found
-            n = self._get_max_backup_dir_int(default=0) + 1
-        if message:
-            processed_msg = str(ch if ch.isalnum or ch == ' ' else '_' for ch in message)
-            processed_msg = processed_msg.strip()
-            dir_name = f'{n}' if MAX_FILENAME_LENGTH < len(f'{n} - {processed_msg}') else f'{n} - {processed_msg}'
-            backup = Backup(self.backup_base_dir / f'{dir_name}', message)
-        else:
-            backup = Backup(self.backup_base_dir / f'{n}')
-        self._copy_all(self.save_dir(), backup)
-
-    def restore(self, n: Optional[int] = None):
-        if n is None:  # check for next integer starting with 1 if none found
-            n = self._get_max_backup_dir_int(default=None)
-            if n is None:
-                raise NotADirectoryError(f'No backup directories found.')
-        if n != 0:
-            # create a temporary backup of the active save files in case this is used on accident. The temp index is 0.
-            self._copy_all(self.save_dir(), self.backup_base_dir / '0')
-
-        # restore the backup.
-        self._copy_all(self.backup_base_dir / f'{n}', self.save_dir())
-
-    def get_list(self,
-                 verbose: Optional[bool] = None,
-                 *,
-                 include_path: bool = False,
-                 include_message: bool = False) -> str:
-        backups = [Backup.load(backup_dir)
-                   for backup_dir
-                   in self.backup_base_dir.iterdir()
-                   if backup_dir.is_dir() and _can_parse_to_int(backup_dir.name)]
-
-        lines = []
-
-        if not backups:
-            if verbose:
-                lines.append(f'{self.name} has no backups.')
-            return '\n'.join(lines)
-
-        class _Field:
-            def __init__(self, name: str, label: str, get_value_callable: Callable[[Backup], str], included):
-                self.name = name
-                self._label = label
-                self._get_value_callable = get_value_callable
-                self.max_column_width = max((len(label), *(len(get_value_callable(b)) for b
-                                                           in backups if get_value_callable(b) is not None)))
-
-                self.included = included
-
-            def get_label(self, *, centered=False):
-                if centered:
-                    return self._label.center(self.max_column_width)
-                else:
-                    return f'{self._label:{self.max_column_width}}'
-
-            def _get_value(self, b: Backup):
-                val_str = self._get_value_callable(b)
-                if val_str is not None:
-                    return f'{val_str:{self.max_column_width}}'
-                else:
-                    return None
-
-            def get_value(self, b: Backup):
-                s = self._get_value(b)
-                return s if s is not None else '-------'.center(self.max_column_width)
-
-        fields = (_Field('number', 'Number', lambda b: f'{b.number}', True),
-                  _Field('path', 'Path_to_Directory', lambda b: f'"{b.dir}"', include_path),
-                  _Field('message', 'Message', lambda b: f'{b.message}' if b.message is not None else None,
-                         include_message))
-        fields = tuple(field for field in fields if field.included)
-
-        # print the column labels.
-        lines.append('    '.join(f.get_label(centered=True) for f in fields))
-
-        # print divider
-        lines.append('-' * len(lines[0]))
-
-        # print each row
-        for b in sorted(backups):
-            lines.append('    '.join(f.get_value(b) for f in fields))
-        return '\n'.join(lines)
-
-    @overload
-    def list(self,
-             verbose: Optional[bool] = None,
-             *,
-             include_path: bool = False,
-             include_message: bool = False) -> None:
-        ...
-
-    def list(self, *args, **kwargs) -> None:
-        print(self.get_list(*args, **kwargs))
-
-    def delete(self, require_confirmation=True):
-        if require_confirmation:
-            a = _yn_input(f'Are you certain that you want to delete all backups for the '
-                          f'They are Billions save {self.name!r}? (yes/no):')
-        else:
-            a = 'y'
-
-        if a == 'y':
-            shutil.rmtree(self.backup_base_dir)
-
-
-def list_all(verbose: Optional[bool] = None,
-             *,
-             include_path: bool = False,
-             include_message: bool = False,
-             padding: Optional[int] = None):
-    if padding is None:
-        padding = 2
-    elif padding < 0:
-        raise ValueError('padding must be non-negative')
-    else:
-        padding = int(padding)
-    pad = ' ' * padding
-
-    saves = (GameSave(directory.name) for directory in get_backup_root_dir().iterdir())
-    sections = []
-    max_width = 0
-
-    # get lines for each section
-    for save in saves:
-        sections.append([f'{save.name} has {len(save.backups)} backups'])
-        if verbose:
-            lines = sections[-1]
-            listing = save.get_list(verbose=verbose, include_path=include_path, include_message=include_message)
-            if isinstance(listing, str):
-                lines.extend(listing.split('\n'))
-            else:
-                lines.extend(listing)
-
-    # get max width
-    for section in sections:
-        for line in section:
-            if len(line) > max_width:
-                max_width = len(line)
-    max_width += padding * 2
-
-    # print
-    if verbose:
-        print(f'*{"*" * max_width}*')
-        for section in sections:
-            print(f"*{' ' * max_width}*")
-            top_line = section[0]
-            other_lines = section[1:]
-            print(f"*{top_line:^{max_width}}*")
-            print(f"*{'.' * max_width}*")
-            print(f"*{' ' * max_width}*")
-            for line in other_lines:
-                line = f'{pad}{line}'
-                print(f"*{line:<{max_width}}*")
-
-            print(f"*{' ' * max_width}*")
-            print(f"*{'*' * max_width}*")
-    else:
-        for section in sections:
-            print(section[0])
-
-
-def delete_all():
-    raise NotImplementedError  # FIXME
-
-
-def main(args=None) -> int:
-    # if no args where provided, show help message
-    if not args:
-        return main(['-h'])
-
-    # set up and parse arguments
-    p = argparse.ArgumentParser(description='This tool allows a user to backup or restore a save from the game '
-                                            'They Are Billions.')
-    p.save_choice_group = p.add_mutually_exclusive_group()
-    p.normal_group = p.save_choice_group.add_argument_group()
-
-    if not any(no_name_arg in args for no_name_arg in ('-L', '--list-all', '--delete-all')):
-        p.normal_group.add_argument('name', help='The name of the save')
-
-    p.mode_group = p.normal_group.add_mutually_exclusive_group()
-    p.output_group = p.add_mutually_exclusive_group()
-
-    p.mode_group.add_argument('-b', '--backup',
-                              action='store_true',
-                              help='Backup active file. [DEFAULT_MODE]')
-
-    p.mode_group.add_argument('-r', '--restore',
-                              action='store_true',
-                              help='Restore backup fail.')
-
-    p.mode_group.add_argument('-l', '--list',
-                              action='store_true',
-                              help='Lists all backups for particular save.')
-
-    p.save_choice_group.add_argument('-L', '--list-all',
-                                     action='store_true',
-                                     help='Lists all backups for all saves.')
-
-    p.mode_group.add_argument('--delete',
-                              action='store_true',
-                              help='Deletes all backups for the save.')
-
-    p.save_choice_group.add_argument('--delete-all',
-                                     action='store_true',
-                                     help='Deletes all backups for all saves.')
-
-    p.add_argument('-n',
-                   type=int,
-                   help='The index to use. Will save to new index or restore greatest index if not specified.')
-
-    p.add_argument('-p', '--path',
-                   action='store_true',
-                   help='Used to include path in listings.')
-
-    p.add_argument('-y', '--auto-confirm',
-                   action='store_true',
-                   help='When used all confirmation dialogs will be auto completed.')
-
-    if any(help_arg in args for help_arg in ('-h', '--help')):
-        p.add_argument('-m', '--message',
-                       help='Includes message in list or declair a message when creating a backup.')
-    elif any(list_arg in args for list_arg in ('-L', '--list-all', '-l', '--list')):
-        p.add_argument('-m', '--message',
-                       action='store_true',
-                       help='Includes message in list.')
-    else:
-        p.add_argument('-m', '--message',
-                       help='Used to provide a message.')
-
-    p.output_group.add_argument('-v', '--verbose',
-                                action='store_true',
-                                help='Outputs more information.')
-
-    args = p.parse_args(args)
-
-    # extract args
-    n = args.n
-    auto_confirm = args.auto_confirm
-
-    if args.delete_all:
-        delete_all()
-    elif args.list_all:
-        list_all(verbose=args.verbose,
-                 include_path=args.path,
-                 include_message=args.message)
-    else:
-        game_save = GameSave(args.name)
-
-        # run the program according to the specified mode.
-        if args.list:
-            game_save.list(verbose=args.verbose,
-                           include_path=args.path,
-                           include_message=args.message)
-        elif args.restore:
-            game_save.restore(n)
-        elif args.delete:
-            game_save.delete(require_confirmation=not auto_confirm)
-        else:
-            game_save.backup(n, args.message)
-    return 0
-
-
-if __name__ == '__main__':
-    main(sys.argv[1:])
+#!/usr/bin/env python3
+from __future__ import annotations
+import argparse
+import shutil
+import sys
+from functools import total_ordering
+from pathlib import Path
+from shutil import copy2
+from typing import Optional, Union, Callable, overload
+import yaml
+
+MAX_FILENAME_LENGTH = 30
+
+
+def _can_expand_to_match(abr: str, target: str) -> bool:
+    """Returns True if abr is an abbreviation of the target or is equal to the target"""
+    can_expand_to_match = False
+    if len(abr) <= len(target):
+        can_expand_to_match = True
+        for a, t in zip(abr, target):
+            if a != t:
+                can_expand_to_match = False
+    return can_expand_to_match
+
+
+def _yn_input(prompt: str, repeat_prompt=None, allow_none=False) -> Optional[str]:
+    """ Asks a yes or no question and returns 'y' if the user answered yes, or 'n' if the user entered no."""
+    answer = input(prompt).strip().lower()
+    if _can_expand_to_match(answer, 'yes'):
+        return 'y'
+
+    if _can_expand_to_match(answer, 'no'):
+        return 'n'
+
+    if allow_none:
+        return None
+    else:
+        if repeat_prompt is None:
+            repeat_prompt = prompt
+        return _yn_input(repeat_prompt, repeat_prompt, allow_none)
+
+
+def _mkdir_if_needed(path: Path) -> None:
+    """ Makes a directory if needed
+
+    Args:
+        path: the path to the directory
+
+    Returns: None
+
+    Raises: NotADirectoryError if the path is not for a directory.
+
+    """
+    if not path.exists():
+        path.mkdir(parents=True, exist_ok=True)
+    elif not path.is_dir():
+        raise NotADirectoryError(f'{path} is not a directory.')
+
+
+def _can_parse_to_int(s: str):
+    """Checks if the string can be parsed to an int."""
+    try:
+        int(s)
+        return True
+    except (ValueError, TypeError):
+        return False
+
+
+class SingletonError(RuntimeError):
+    """An Error to be thrown if trying to create a second instance of a singleton class."""
+    def __init__(self, cls, instance, *args):
+        """ Initializes the error.
+
+        Args:
+            cls: The class of the singleton.
+            instance: The instance of the singleton that may be accessed in an except block.
+            *args: any other arguments that will be passed to the super's __init__ method.
+        """
+        self.singleton_class = cls
+        self.singleton_instance = instance
+        if args:
+            super().__init__(args)
+        else:
+            super().__init__(f"{cls} already has an instance.")
+
+
+class Config:
+    """A singleton class that allows configuration information to be saved to and loaded from file."""
+    _instance = None
+
+    config_path = Path.home() / '.tabsave' / 'tabsave_config.yml'
+
+    @classmethod
+    def _test_setup(cls, config_path: Path):
+        cls.config_path = config_path
+        cls._instance = None
+
+    @classmethod
+    def instance(cls) -> Config:
+        """Gets the instance of the class or creates one if needed."""
+        if Config._instance is None:
+            Config._instance = Config()
+        return Config._instance
+
+    def __init__(self):
+
+        # enforce singleton behaviour
+        if Config._instance:
+            raise SingletonError(Config, Config._instance)
+
+        # make the config directory if needed
+        config_dir = Path.home() / '.tabsave'
+        _mkdir_if_needed(config_dir)
+
+        # create the config file if needed
+        config_path = config_dir / 'tabsave_config.yml'
+        if not config_path.exists():
+            with open(config_path, 'w') as cfg_file:
+                path = None
+                while path is None:
+                    path = input('We need to know the absolute path to hey Are Billions save directory.\nPath: ')
+                    if not Path(path).is_dir():
+                        print('That was not a directory... try again.')
+                        path = None
+                cfg_file.write(f'save_dir: {path}\n')
+
+        # read the config file and store the information.
+        with open(config_path, 'r') as cfg_file:
+            cfg = yaml.safe_load(cfg_file)
+        self.save_dir = Path(cfg['save_dir'])
+
+
+def get_save_dir() -> Path:
+    """Gets the path to the save directory."""
+    d = Config.instance().save_dir
+    if not d.is_dir():
+        raise NotADirectoryError(f'{d} is not a directory.')
+    return d
+
+
+def get_backup_root_dir() -> Path:
+    """Gets the path to the shallowest backup directory."""
+    d = Config.instance().save_dir / 'backups'
+    if not d.exists():
+        d.mkdir(parents=True)
+    elif not d.is_dir():
+        raise NotADirectoryError(f'{d} is not a directory.')
+    return d
+
+
+class InvalidBackupDirectoryNameError(ValueError):
+    """An error to be raised if the backup directory name is invalid."""
+    ...
+
+
+@total_ordering
+class Backup:
+    """A class that represents an individual backup object."""
+    _yaml_extractables = ['message']
+    metadata_filename = 'metadata.yml'
+
+    def _set_backup_number_from_dir(self):
+        """Extracts the backup number from the directory name."""
+
+        # find index of first non-decimal character in directory name (to be used in extracting backup number)
+        i = 0
+        for ch in self.dir.name:
+            if ch.isdecimal():
+                i += 1
+
+        # Sets the number to the integer extracted from the start of the name
+        self.number = int(self.dir.name[:i])
+
+    @property
+    def yaml_path(self) -> Path:
+        """The path to the backup's yaml metadata file."""
+        return self.dir / Backup.metadata_filename
+
+    def _set_attributes_from_yaml(self) -> None:
+        """Extracts the attributes from file if the file exists, else leaves default values as is."""
+        if self.yaml_path.is_file():
+            with open(self.yaml_path, 'r') as file:
+                results = yaml.safe_load(file)
+
+            for yaml_extractable in Backup._yaml_extractables:
+                try:
+                    setattr(self, yaml_extractable, results[yaml_extractable])
+                except KeyError:
+                    ...  # the item is not in the yaml file... just leave it as None
+
+    def __init__(self, backup_dir: Path, message: str = None):
+        self.dir = backup_dir
+        self.message = message
+        try:
+            self._set_backup_number_from_dir()
+        except ValueError as e:
+            msg = f'Backup directories must start with a number. Could not extract backup number from "{backup_dir}".'
+            raise InvalidBackupDirectoryNameError(msg) from e
+
+        # create the backup directory if needed
+        if not self.dir.exists():
+            self.dir.mkdir(parents=True)
+
+        # create or update yaml file within backup directory
+        to_save = {yaml_extractable: getattr(self, yaml_extractable)
+                   for yaml_extractable in Backup._yaml_extractables
+                   if getattr(self, yaml_extractable) is not None}
+        if to_save:
+            with open(self.yaml_path, 'w') as file:
+                yaml.safe_dump(to_save, file)
+
+    @classmethod
+    def load(cls, backup_dir: Path) -> Backup:
+        """Loads the backup object from filesystem."""
+        backup = Backup(backup_dir)
+        backup._set_attributes_from_yaml()
+        return backup
+
+    def __eq__(self, other):
+        if isinstance(other, Backup):
+            return self.number.__eq__(other.number)
+        else:
+            raise TypeError(f'{type(self)} cannot be compared to {type(other)}')
+
+    def __lt__(self, other):
+        if isinstance(other, Backup):
+            return self.number.__lt__(other.number)
+        else:
+            raise TypeError(f'{type(self)} cannot be compared to {type(other)}')
+
+
+class GameSave:
+    save_dir = get_save_dir
+
+    def __init__(self, name: str):
+
+        if not name or not isinstance(name, str):
+            raise ValueError(f'name must be a non-empty string')
+        if not GameSave.save_dir().is_dir():
+            raise NotADirectoryError(f'{self.save_dir()} is not a directory.')
+
+        self.backup_base_dir: Path = get_backup_root_dir() / name
+        _mkdir_if_needed(self.backup_base_dir)
+        self.name: str = name
+
+        endings = ['.zxcheck', '.zxsav', '_Backup.zxcheck', '_Backup.zxsav']
+        self.base_filenames = [f'{name}{e}' for e in endings]
+        self.backups = list(Backup.load(d) for d in self.backup_base_dir.iterdir())
+
+    def _copy_all(self, source: Union[Path, Backup], destination: Union[Path, Backup]):
+
+        source_dir = source if isinstance(source, Path) else source.dir
+        destination_dir = destination if isinstance(destination, Path) else destination.dir
+
+        _mkdir_if_needed(destination_dir)
+
+        transfer_params_list = []
+        for filename in self.base_filenames:
+            source_path = source_dir / filename
+            destination = destination_dir / filename
+            if not source_path.is_file():
+                if '_Backup.zx' in source_path.name:
+                    continue  # without adding to params list
+                raise FileNotFoundError(f'Could not copy {source_path} to {destination} '
+                                        f'because the source is not a file.')
+            transfer_params_list.append((source_path, destination))
+        for source, destination in transfer_params_list:
+            copy2(source, destination, follow_symlinks=True)
+
+    def _get_max_backup_dir_int(self, *, default=None):
+        if self.backups:
+            return max((b.number for b in self.backups))
+        else:  # there are no backups
+            return default
+
+    def backup(self, n: Optional[int] = None, message: Optional[str] = None):
+        if n is None:  # check for next integer starting with 1 if none found
+            n = self._get_max_backup_dir_int(default=0) + 1
+        if message:
+            processed_msg = str(ch if ch.isalnum or ch == ' ' else '_' for ch in message)
+            processed_msg = processed_msg.strip()
+            dir_name = f'{n}' if MAX_FILENAME_LENGTH < len(f'{n} - {processed_msg}') else f'{n} - {processed_msg}'
+            backup = Backup(self.backup_base_dir / f'{dir_name}', message)
+        else:
+            backup = Backup(self.backup_base_dir / f'{n}')
+        self._copy_all(self.save_dir(), backup)
+
+    def restore(self, n: Optional[int] = None):
+        if n is None:  # check for next integer starting with 1 if none found
+            n = self._get_max_backup_dir_int(default=None)
+            if n is None:
+                raise NotADirectoryError(f'No backup directories found.')
+        if n != 0:
+            # create a temporary backup of the active save files in case this is used on accident. The temp index is 0.
+            self._copy_all(self.save_dir(), self.backup_base_dir / '0')
+
+        # restore the backup.
+        self._copy_all(self.backup_base_dir / f'{n}', self.save_dir())
+
+    def get_list(self,
+                 verbose: Optional[bool] = None,
+                 *,
+                 include_path: bool = False,
+                 include_message: bool = False) -> str:
+        backups = [Backup.load(backup_dir)
+                   for backup_dir
+                   in self.backup_base_dir.iterdir()
+                   if backup_dir.is_dir() and _can_parse_to_int(backup_dir.name)]
+
+        lines = []
+
+        if not backups:
+            if verbose:
+                lines.append(f'{self.name} has no backups.')
+            return '\n'.join(lines)
+
+        class _Field:
+            def __init__(self, name: str, label: str, get_value_callable: Callable[[Backup], str], included):
+                self.name = name
+                self._label = label
+                self._get_value_callable = get_value_callable
+                self.max_column_width = max((len(label), *(len(get_value_callable(b)) for b
+                                                           in backups if get_value_callable(b) is not None)))
+
+                self.included = included
+
+            def get_label(self, *, centered=False):
+                if centered:
+                    return self._label.center(self.max_column_width)
+                else:
+                    return f'{self._label:{self.max_column_width}}'
+
+            def _get_value(self, b: Backup):
+                val_str = self._get_value_callable(b)
+                if val_str is not None:
+                    return f'{val_str:{self.max_column_width}}'
+                else:
+                    return None
+
+            def get_value(self, b: Backup):
+                s = self._get_value(b)
+                return s if s is not None else '-------'.center(self.max_column_width)
+
+        fields = (_Field('number', 'Number', lambda b: f'{b.number}', True),
+                  _Field('path', 'Path_to_Directory', lambda b: f'"{b.dir}"', include_path),
+                  _Field('message', 'Message', lambda b: f'{b.message}' if b.message is not None else None,
+                         include_message))
+        fields = tuple(field for field in fields if field.included)
+
+        # print the column labels.
+        lines.append('    '.join(f.get_label(centered=True) for f in fields))
+
+        # print divider
+        lines.append('-' * len(lines[0]))
+
+        # print each row
+        for b in sorted(backups):
+            lines.append('    '.join(f.get_value(b) for f in fields))
+        return '\n'.join(lines)
+
+    @overload
+    def list(self,
+             verbose: Optional[bool] = None,
+             *,
+             include_path: bool = False,
+             include_message: bool = False) -> None:
+        ...
+
+    def list(self, *args, **kwargs) -> None:
+        print(self.get_list(*args, **kwargs))
+
+    def delete(self, require_confirmation=True):
+        if require_confirmation:
+            a = _yn_input(f'Are you certain that you want to delete all backups for the '
+                          f'They are Billions save {self.name!r}? (yes/no):')
+        else:
+            a = 'y'
+
+        if a == 'y':
+            shutil.rmtree(self.backup_base_dir)
+
+
+def list_all(verbose: Optional[bool] = None,
+             *,
+             include_path: bool = False,
+             include_message: bool = False,
+             padding: Optional[int] = None):
+    if padding is None:
+        padding = 2
+    elif padding < 0:
+        raise ValueError('padding must be non-negative')
+    else:
+        padding = int(padding)
+    pad = ' ' * padding
+
+    saves = (GameSave(directory.name) for directory in get_backup_root_dir().iterdir())
+    sections = []
+    max_width = 0
+
+    # get lines for each section
+    for save in saves:
+        sections.append([f'{save.name} has {len(save.backups)} backups'])
+        if verbose:
+            lines = sections[-1]
+            listing = save.get_list(verbose=verbose, include_path=include_path, include_message=include_message)
+            if isinstance(listing, str):
+                lines.extend(listing.split('\n'))
+            else:
+                lines.extend(listing)
+
+    # get max width
+    for section in sections:
+        for line in section:
+            if len(line) > max_width:
+                max_width = len(line)
+    max_width += padding * 2
+
+    # print
+    if verbose:
+        print(f'*{"*" * max_width}*')
+        for section in sections:
+            print(f"*{' ' * max_width}*")
+            top_line = section[0]
+            other_lines = section[1:]
+            print(f"*{top_line:^{max_width}}*")
+            print(f"*{'.' * max_width}*")
+            print(f"*{' ' * max_width}*")
+            for line in other_lines:
+                line = f'{pad}{line}'
+                print(f"*{line:<{max_width}}*")
+
+            print(f"*{' ' * max_width}*")
+            print(f"*{'*' * max_width}*")
+    else:
+        for section in sections:
+            print(section[0])
+
+
+def delete_all():
+    raise NotImplementedError  # FIXME
+
+
+def main(args=None) -> int:
+    # if no args where provided, show help message
+    if not args:
+        return main(['-h'])
+
+    # set up and parse arguments
+    p = argparse.ArgumentParser(description='This tool allows a user to backup or restore a save from the game '
+                                            'They Are Billions.')
+    p.save_choice_group = p.add_mutually_exclusive_group()
+    p.normal_group = p.save_choice_group.add_argument_group()
+
+    if not any(no_name_arg in args for no_name_arg in ('-L', '--list-all', '--delete-all')):
+        p.normal_group.add_argument('name', help='The name of the save')
+
+    p.mode_group = p.normal_group.add_mutually_exclusive_group()
+    p.output_group = p.add_mutually_exclusive_group()
+
+    p.mode_group.add_argument('-b', '--backup',
+                              action='store_true',
+                              help='Backup active file. [DEFAULT_MODE]')
+
+    p.mode_group.add_argument('-r', '--restore',
+                              action='store_true',
+                              help='Restore backup fail.')
+
+    p.mode_group.add_argument('-l', '--list',
+                              action='store_true',
+                              help='Lists all backups for particular save.')
+
+    p.save_choice_group.add_argument('-L', '--list-all',
+                                     action='store_true',
+                                     help='Lists all backups for all saves.')
+
+    p.mode_group.add_argument('--delete',
+                              action='store_true',
+                              help='Deletes all backups for the save.')
+
+    p.save_choice_group.add_argument('--delete-all',
+                                     action='store_true',
+                                     help='Deletes all backups for all saves.')
+
+    p.add_argument('-n',
+                   type=int,
+                   help='The index to use. Will save to new index or restore greatest index if not specified.')
+
+    p.add_argument('-p', '--path',
+                   action='store_true',
+                   help='Used to include path in listings.')
+
+    p.add_argument('-y', '--auto-confirm',
+                   action='store_true',
+                   help='When used all confirmation dialogs will be auto completed.')
+
+    if any(help_arg in args for help_arg in ('-h', '--help')):
+        p.add_argument('-m', '--message',
+                       help='Includes message in list or declair a message when creating a backup.')
+    elif any(list_arg in args for list_arg in ('-L', '--list-all', '-l', '--list')):
+        p.add_argument('-m', '--message',
+                       action='store_true',
+                       help='Includes message in list.')
+    else:
+        p.add_argument('-m', '--message',
+                       help='Used to provide a message.')
+
+    p.output_group.add_argument('-v', '--verbose',
+                                action='store_true',
+                                help='Outputs more information.')
+
+    args = p.parse_args(args)
+
+    # extract args
+    n = args.n
+    auto_confirm = args.auto_confirm
+
+    if args.delete_all:
+        delete_all()
+    elif args.list_all:
+        list_all(verbose=args.verbose,
+                 include_path=args.path,
+                 include_message=args.message)
+    else:
+        game_save = GameSave(args.name)
+
+        # run the program according to the specified mode.
+        if args.list:
+            game_save.list(verbose=args.verbose,
+                           include_path=args.path,
+                           include_message=args.message)
+        elif args.restore:
+            game_save.restore(n)
+        elif args.delete:
+            game_save.delete(require_confirmation=not auto_confirm)
+        else:
+            game_save.backup(n, args.message)
+    return 0
+
+
+if __name__ == '__main__':
+    main(sys.argv[1:])